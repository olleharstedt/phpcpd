--- conflicted
+++ resolved
@@ -16,11 +16,7 @@
     "require": {
         "php": ">=5.6",
         "sebastian/finder-facade": "~1.1",
-<<<<<<< HEAD
-        "sebastian/version": "~1.0",
-=======
         "sebastian/version": "~1.0|~2.0",
->>>>>>> 24d9a880
         "symfony/console": "~2.7|^3.0",
         "phpunit/php-timer": ">=1.0.6",
         "theseer/fdomdocument": "~1.4"
